--- conflicted
+++ resolved
@@ -20,13 +20,8 @@
 pluggy==0.6.0             # via pytest, tox
 ply==3.11                 # via djangoql
 py==1.5.4                 # via pytest, tox
-<<<<<<< HEAD
-pycodestyle==2.3.1        # via flake8
+pycodestyle==2.4.0        # via flake8
 pyflakes==2.0.0           # via flake8
-=======
-pycodestyle==2.4.0        # via flake8
-pyflakes==1.6.0           # via flake8
->>>>>>> 1107cf70
 pytest-cov==2.5.1
 pytest-django==3.3.2
 pytest==3.6.2
